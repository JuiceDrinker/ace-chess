--- conflicted
+++ resolved
@@ -2,10 +2,7 @@
 pub mod config;
 mod theme;
 
-<<<<<<< HEAD
-=======
 use std::cell::RefCell;
->>>>>>> cb2a4f53
 use std::rc::Rc;
 
 use ggez::event::{KeyCode, KeyMods, MouseButton};
@@ -202,10 +199,7 @@
         match self.receiver.recv().unwrap() {
             Event::NewDisplayNode(Ok(node)) => {
                 self.displayed_node = Some(node);
-<<<<<<< HEAD
-=======
                 self.init_buttons();
->>>>>>> cb2a4f53
             }
             _ => self.go_to_node(node_id),
         }
@@ -313,30 +307,12 @@
                 .into_iter()
                 .enumerate()
                 .for_each(|(idx, (node_id, notation))| {
-<<<<<<< HEAD
-                    gui.buttons.push(Button::new(
-                        notation.clone(),
-                        true,
-                        graphics::Rect::new(
-                            BOARD_PX_SIZE.0 + 20.0,
-                            30.0 + (idx as f32 * 50.0),
-                            150.0,
-                            50.0,
-                        ),
-                        graphics::Color::new(0.65, 0.44, 0.78, 1.0),
-                        notation.clone(),
-                        Align::Center,
-                        |node_id| {
-                            gui.go_to_node(node_id);
-                        },
-=======
                     gui.buttons.push(Button::create_next_move_option_button(
                         notation,
                         idx,
                         Rc::new(RefCell::new(move |gui: &mut Gui| {
                             Gui::go_to_node(gui, node_id)
                         })),
->>>>>>> cb2a4f53
                     ))
                 }),
             _ => get_next_move(gui),
